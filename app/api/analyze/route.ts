import { type NextRequest, NextResponse } from "next/server"
import { generateObject, generateText } from "ai"
import { z } from "zod"
import { ANALYSIS_PROMPTS, type AnalysisResult } from "@/lib/analysis-frameworks"
import { getAIProvider, getFallbackAIProvider, hasAIProvider, isAuthenticationError } from "@/lib/ai-provider"

// Schema definitions for structured output
const SWOTSchema = z.object({
  strengths: z.array(z.string()),
  weaknesses: z.array(z.string()),
  opportunities: z.array(z.string()),
  threats: z.array(z.string()),
})

const BCGSchema = z.object({
  category: z.enum(["star", "cash-cow", "question-mark", "dog"]),
  marketGrowth: z.number(),
  marketShare: z.number(),
  reasoning: z.string(),
})

const BusinessModelSchema = z.object({
  keyPartners: z.array(z.string()),
  keyActivities: z.array(z.string()),
  keyResources: z.array(z.string()),
  valuePropositions: z.array(z.string()),
  customerRelationships: z.array(z.string()),
  channels: z.array(z.string()),
  customerSegments: z.array(z.string()),
  costStructure: z.array(z.string()),
  revenueStreams: z.array(z.string()),
})

const MetricsSchema = z.object({
  desirability: z.number().min(1).max(10),
  viability: z.number().min(1).max(10),
  feasibility: z.number().min(1).max(10),
  sustainability: z.number().min(1).max(10),
})

const RecommendationsSchema = z.object({
  startupNames: z.array(z.string()),
  brandWheel: z.object({
    mission: z.string(),
    vision: z.string(),
    values: z.array(z.string()),
    personality: z.array(z.string()),
  }),
  elevatorPitch: z.string(),
  actionPlan: z.array(z.string()),
  improvements: z.array(z.string()),
})

// Helper function to perform analysis with fallback
async function performAnalysisWithFallback(ideaContext: string) {
  let aiProvider = getAIProvider()
  let usingFallback = false

  const tryAnalysis = async (provider: any) => {
    // Generate basic summary and evaluation
    const { text: summary } = await generateText({
      model: provider.model(provider.textModel),
      prompt: `Provide a brief 2-3 sentence summary of this startup idea: ${ideaContext}`,
    })

    const { text: evaluation } = await generateText({
      model: provider.model(provider.textModel),
      prompt: `Provide a comprehensive evaluation of this startup idea using Markdown formatting. Include:
      
      ## Market Potential
      Analyze the market size, growth trends, and opportunity.
      
      ## Competitive Advantages
      Identify unique value propositions and differentiators.
      
      ## Key Challenges
      Outline major risks and obstacles.
      
      ## Implementation Considerations
      Discuss technical, operational, and strategic factors.
      
      Use bullet points, bold text, and proper formatting for readability.
      
      Startup idea: ${ideaContext}`,
    })

    // Generate pros and cons
    const { object: prosConsResult } = await generateObject({
      model: provider.model(provider.objectModel),
      schema: z.object({
        pros: z.array(z.string()),
        cons: z.array(z.string()),
      }),
      prompt: `Analyze this startup idea and provide 4-6 key pros and 4-6 key cons: ${ideaContext}`,
    })

    // Generate SWOT Analysis
    const { object: swotAnalysis } = await generateObject({
      model: provider.model(provider.objectModel),
      schema: SWOTSchema,
      prompt: `${ANALYSIS_PROMPTS.swot}\n\nIdea: ${ideaContext}`,
    })

    // Generate BCG Matrix Analysis
    const { object: bcgAnalysis } = await generateObject({
      model: provider.model(provider.objectModel),
      schema: BCGSchema,
      prompt: `${ANALYSIS_PROMPTS.bcg}\n\nIdea: ${ideaContext}`,
    })

    // Generate Business Model Canvas
    const { object: businessModel } = await generateObject({
      model: provider.model(provider.objectModel),
      schema: BusinessModelSchema,
      prompt: `${ANALYSIS_PROMPTS.businessModel}\n\nIdea: ${ideaContext}`,
    })

    // Generate Metrics Analysis
    const { object: metrics } = await generateObject({
      model: provider.model(provider.objectModel),
      schema: MetricsSchema,
      prompt: `${ANALYSIS_PROMPTS.metrics}\n\nIdea: ${ideaContext}`,
    })

    // Generate Recommendations
    const { object: recommendations } = await generateObject({
      model: provider.model(provider.objectModel),
      schema: RecommendationsSchema,
      prompt: `${ANALYSIS_PROMPTS.recommendations}\n\nIdea: ${ideaContext}`,
    })

    return {
      summary,
      evaluation,
      prosConsResult,
      swotAnalysis,
      bcgAnalysis,
      businessModel,
      metrics,
      recommendations,
    }
  }

  try {
    console.log(`Using AI provider: ${aiProvider.name} with model: ${aiProvider.textModel}`)
    return await tryAnalysis(aiProvider)
  } catch (error) {
    console.error(`Primary AI provider (${aiProvider.name}) failed:`, error)
    
    // Check if it's an authentication error and we have a fallback
    if (isAuthenticationError(error)) {
      const fallbackProvider = getFallbackAIProvider()
      if (fallbackProvider) {
        console.log(`Falling back to ${fallbackProvider.name} provider`)
        usingFallback = true
        try {
          return await tryAnalysis(fallbackProvider)
        } catch (fallbackError) {
          console.error(`Fallback AI provider (${fallbackProvider.name}) also failed:`, fallbackError)
          throw fallbackError
        }
      }
    }
    throw error
  }
}

export async function POST(request: NextRequest) {
  try {
    if (!hasAIProvider()) {
      return NextResponse.json(
        { error: "No AI provider configured. Please add either ANTHROPIC_API_KEY or OPENAI_API_KEY to your environment variables." },
        { status: 500 },
      )
    }

<<<<<<< HEAD
    const aiProvider = getAIProvider()
    console.log(`Using AI provider: ${aiProvider.name} with model: ${aiProvider.textModel}`)

=======
>>>>>>> 5da48a2c
    const formData = await request.formData()

    // Extract form fields
    const title = formData.get("title") as string
    const description = formData.get("description") as string
    const keyFeatures = JSON.parse((formData.get("keyFeatures") as string) || "[]")
    const valueProposition = formData.get("valueProposition") as string
    const concept = formData.get("concept") as string
    const background = JSON.parse((formData.get("background") as string) || "{}")
    const source = formData.get("source") as string

    // Process uploaded files (simplified for demo)
    const files = formData.getAll("files") as File[]
    let fileContent = ""

    for (const file of files) {
      if (file.type === "text/plain") {
        fileContent += (await file.text()) + "\n"
      }
      // TODO: Add PDF parsing and image analysis
    }

    // Construct comprehensive idea context
    const ideaContext = `
STARTUP IDEA ANALYSIS REQUEST

Title: ${title}
Description: ${description}
Key Features: ${keyFeatures.join(", ")}
Value Proposition: ${valueProposition}
Implementation Concept: ${concept}
Background: ${JSON.stringify(background)}
Source: ${source}
Additional File Content: ${fileContent}
    `.trim()

    // Perform analysis with automatic fallback
    const analysisResults = await performAnalysisWithFallback(ideaContext)

    // Calculate quality score (weighted average of metrics)
    const qualityScore =
      Math.round(
        (analysisResults.metrics.desirability * 0.3 +
          analysisResults.metrics.viability * 0.3 +
          analysisResults.metrics.feasibility * 0.25 +
          analysisResults.metrics.sustainability * 0.15) *
          10,
      ) / 10

    // Generate budget estimate
    const budgetEstimate = {
      total: Math.round(50000 + Math.random() * 150000), // Simplified calculation
      breakdown: {
        development: 0.4,
        marketing: 0.3,
        operations: 0.2,
        legal: 0.1,
      },
      timeline: "100 days",
    }

    // Calculate actual budget breakdown
    const budgetBreakdown = {
      development: Math.round(budgetEstimate.total * budgetEstimate.breakdown.development),
      marketing: Math.round(budgetEstimate.total * budgetEstimate.breakdown.marketing),
      operations: Math.round(budgetEstimate.total * budgetEstimate.breakdown.operations),
      legal: Math.round(budgetEstimate.total * budgetEstimate.breakdown.legal),
    }

    const result: AnalysisResult = {
      summary: analysisResults.summary,
      pros: analysisResults.prosConsResult.pros,
      cons: analysisResults.prosConsResult.cons,
      evaluation: analysisResults.evaluation,
      frameworks: {
        swot: analysisResults.swotAnalysis,
        bcg: analysisResults.bcgAnalysis,
        businessModel: analysisResults.businessModel,
        metrics: analysisResults.metrics,
      },
      budgetEstimate: {
        ...budgetEstimate,
        breakdown: budgetBreakdown,
      },
      qualityScore,
      recommendations: analysisResults.recommendations,
    }

    return NextResponse.json(result)
  } catch (error) {
    console.error("Analysis error:", error)
    return NextResponse.json({ error: "Analysis failed. Please check your API keys and try again." }, { status: 500 })
  }
}<|MERGE_RESOLUTION|>--- conflicted
+++ resolved
@@ -174,12 +174,6 @@
       )
     }
 
-<<<<<<< HEAD
-    const aiProvider = getAIProvider()
-    console.log(`Using AI provider: ${aiProvider.name} with model: ${aiProvider.textModel}`)
-
-=======
->>>>>>> 5da48a2c
     const formData = await request.formData()
 
     // Extract form fields
